--- conflicted
+++ resolved
@@ -1,39 +1,3 @@
-<<<<<<< HEAD
-import { useState, useEffect } from 'react';
-import { useLocation, useRoute } from 'wouter';
-import { Elements, PaymentElement, useStripe, useElements } from '@stripe/react-stripe-js';
-import { loadStripe } from '@stripe/stripe-js';
-import { Button } from '@/components/ui/button';
-import { Card, CardContent, CardHeader, CardTitle } from '@/components/ui/card';
-import { Separator } from '@/components/ui/separator';
-import { useToast } from '@/hooks/use-toast';
-import { apiRequest } from '@/lib/queryClient';
-import { useQuery } from '@tanstack/react-query';
-import { Clock, Calendar, User, DollarSign, Check, ArrowLeft } from 'lucide-react';
-import { format } from 'date-fns';
-import { es } from 'date-fns/locale';
-import { useTranslation } from 'react-i18next';
-import { useBookingSessionStore } from '@/stores/bookingSessionStore';
-=======
-import { useEffect, useState } from "react";
-import { useLocation, useRoute } from "wouter";
-import {
-  Elements,
-  PaymentElement,
-  useStripe,
-  useElements,
-} from "@stripe/react-stripe-js";
-import { loadStripe } from "@stripe/stripe-js";
-import { Button } from "@/components/ui/button";
-import { Card, CardContent, CardHeader, CardTitle } from "@/components/ui/card";
-import { Separator } from "@/components/ui/separator";
-import { useToast } from "@/hooks/use-toast";
-import { apiRequest } from "@/lib/queryClient";
-import { useQuery } from "@tanstack/react-query";
-// Icons removed to keep interface minimal
-import { format } from "date-fns";
-import { es } from "date-fns/locale";
->>>>>>> 3a2ed9a8
 
 // Initialize Stripe
 const stripePromise = loadStripe(import.meta.env.VITE_STRIPE_PUBLIC_KEY);
@@ -153,13 +117,6 @@
   const { session, clearSession } = useBookingSessionStore();
 
   // Get booking session data
-<<<<<<< HEAD
-  const { data: sessionData, isLoading, error } = useQuery({
-    queryKey: ['/api/booking-session', params?.sessionId],
-=======
-  const { data: sessionData, isLoading } = useQuery({
-    queryKey: ["/api/booking-session", params?.sessionId],
->>>>>>> 3a2ed9a8
     enabled: !!params?.sessionId,
     retry: false,
   });
@@ -194,39 +151,6 @@
 
     createPaymentIntent();
   }, [sessionData, params?.sessionId]);
-
-<<<<<<< HEAD
-  if (error) {
-    return (
-      <div className="min-h-screen bg-gray-50 flex items-center justify-center">
-        <div className="text-center space-y-4">
-          <p className="text-lg">La sesión de reserva ha expirado o no existe.</p>
-          <Button
-            onClick={() => {
-              const hostId = session?.bookingData.hostId;
-              clearSession();
-              setLocation(hostId ? `/host/${hostId}` : '/hosts');
-            }}
-          >
-            Reiniciar reserva
-          </Button>
-        </div>
-      </div>
-    );
-  }
-=======
-  // Redirect if required data is missing after loading
-  useEffect(() => {
-    if (!isLoading && (!clientSecret || !bookingData)) {
-      toast({
-        title: "Datos de pago incompletos",
-        description: "Vuelve a seleccionar tu sesión",
-        variant: "destructive",
-      });
-      setLocation('/hosts');
-    }
-  }, [isLoading, clientSecret, bookingData, toast, setLocation]);
->>>>>>> 3a2ed9a8
 
   if (isLoading || !clientSecret || !bookingData) {
     return (
