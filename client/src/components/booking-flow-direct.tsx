import { useState } from "react";
import { useLocation } from "wouter";
import { useTranslation } from "react-i18next";
import { useToast } from "@/hooks/use-toast";
import { Button } from "@/components/ui/button";
import { Card } from "@/components/ui/card";
import { Calendar } from "@/components/ui/calendar";
import { Badge } from "@/components/ui/badge";
import { Checkbox } from "@/components/ui/checkbox";
import { CalendarIcon, Clock, User, MapPin, Star } from "lucide-react";
import { format } from "date-fns";
import { es } from "date-fns/locale";
import { apiRequest } from "@/lib/queryClient";
import { useMutation } from "@tanstack/react-query";
import { useBookingSessionStore } from "@/stores/bookingSessionStore";

interface HostDetails {
  id: string;
  firstName: string;
  lastName: string;
  title?: string;
  description?: string;
  city?: string;
  nationality?: string;
  profileImageUrl?: string;
  isVerified?: boolean;
  isRecommended?: boolean;
  averageRating?: number;
  totalSessions?: number;
}

interface PricingOption {
  duration: number;
  price: string;
  currency: string;
}

interface AvailabilitySlot {
  date: string;
  time: string;
  available: boolean;
}

interface ServiceOptions {
  screenSharing: boolean;
  translation: boolean;
  recording: boolean;
  transcription: boolean;
}

interface BookingFlowDirectProps {
  hostId: string;
  hostDetails: HostDetails;
  pricingOptions: PricingOption[];
  availability: AvailabilitySlot[];
  serviceOptions?: {
    enablesScreenSharing?: boolean;
    enablesTranslation?: boolean;
    enablesRecording?: boolean;
    enablesTranscription?: boolean;
  };
}

export function BookingFlowDirect({
  hostId, 
  hostDetails, 
  pricingOptions, 
  availability,
  serviceOptions = {}
}: BookingFlowDirectProps) {
  const { t } = useTranslation();
  const { toast } = useToast();
  const [, setLocation] = useLocation();
<<<<<<< HEAD
  const { setSession } = useBookingSessionStore();
  
=======
>>>>>>> 3a2ed9a8
  const [selectedDate, setSelectedDate] = useState<Date | undefined>();
  const [selectedTime, setSelectedTime] = useState<string>("");
  const [selectedDuration, setSelectedDuration] = useState<PricingOption | null>(null);
  const [selectedServices, setSelectedServices] = useState<ServiceOptions>({
    screenSharing: false,
    translation: false,
    recording: false,
    transcription: false,
  });

  // Get available time slots for selected date
  const getAvailableTimesForDate = (date: Date) => {
    const dateString = format(date, 'yyyy-MM-dd');
    return availability
      .filter(slot => slot.date === dateString && slot.available)
      .map(slot => slot.time);
  };

  // Create payment intent mutation
  const createPaymentIntentMutation = useMutation({
    mutationFn: async (sessionId: string) => {
      await apiRequest('POST', '/api/stripe/create-payment-intent', {
        bookingSessionId: sessionId,
      });
    },
    onSuccess: (_data, sessionId) => {
      setLocation(`/checkout/${sessionId}`);
    },
    onError: (error: any) => {
      toast({
        title: "Error",
        description: error.message || "No se pudo iniciar el pago. Inténtalo de nuevo.",
        variant: "destructive",
      });
    },
  });

  // Create booking session mutation
  const createBookingSessionMutation = useMutation({
    mutationFn: async (bookingData: any) => {
      const response = await apiRequest('POST', '/api/booking-session', bookingData);
      return response.json();
    },
<<<<<<< HEAD
    onSuccess: (data, variables) => {
      // Save booking session data to shared store
      setSession({
        sessionId: data.sessionId,
        expiresAt: data.expiresAt,
        bookingData: variables,
      });
      // Redirect to checkout with session ID
      setLocation(`/checkout/${data.sessionId}`);
    },
    onError: () => {
=======
>>>>>>> 3a2ed9a8
      toast({
        title: "Error",
        description: error.message || "Error al crear la sesión de reserva. Inténtalo de nuevo.",
        variant: "destructive",
      });
    },
  });

  const isProcessing =
    createBookingSessionMutation.isPending || createPaymentIntentMutation.isPending;

  const handleBooking = () => {
    if (!selectedDate || !selectedTime || !selectedDuration) {
      toast({
        title: "Información incompleta",
        description: "Por favor selecciona fecha, hora y duración para continuar.",
        variant: "destructive",
      });
      return;
    }

    const bookingData = {
      hostId,
      hostName: `${hostDetails.firstName} ${hostDetails.lastName}`,
      selectedDate: format(selectedDate, 'yyyy-MM-dd'),
      selectedTime,
      selectedDuration,
      selectedServices,
    };

    createBookingSessionMutation.mutate(bookingData, {
      onSuccess: (data) => {
        const checkoutUrl = `/checkout/${data.sessionId}`;
        if (isAuthenticated) {
          setLocation(checkoutUrl);
        } else {
          setLocation(`/login?redirect=${encodeURIComponent(checkoutUrl)}`);
        }
      },
    });
  };

  return (
    <div className="max-w-4xl mx-auto p-6 space-y-8">
      {/* Host Information */}
      <Card className="p-6">
        <div className="flex items-start space-x-4">
          <div className="relative">
            <img
              src={hostDetails.profileImageUrl || '/placeholder-avatar.png'}
              alt={`${hostDetails.firstName} ${hostDetails.lastName}`}
              className="w-20 h-20 rounded-full object-cover"
            />
            {verificationSettings?.showVerified && hostDetails.isVerified && (
              <Badge className="absolute -top-1 -right-1 bg-blue-500 text-white text-xs px-1 py-0.5">
                ✓
              </Badge>
            )}
          </div>
          
          <div className="flex-1">
            <h1 className="text-2xl font-bold">
              {hostDetails.firstName} {hostDetails.lastName}
              {hostDetails.isRecommended && (
                <Badge className="ml-2 bg-yellow-500 text-white">
                  Recomendado
                </Badge>
              )}
            </h1>
            
            {hostDetails.title && (
              <p className="text-gray-600 font-medium">{hostDetails.title}</p>
            )}
            
            <div className="flex items-center space-x-4 mt-2 text-sm text-gray-500">
              {hostDetails.city && (
                <div className="flex items-center">
                  <MapPin className="w-4 h-4 mr-1" />
                  {hostDetails.city}
                </div>
              )}
              
              {hostDetails.averageRating && (
                <div className="flex items-center">
                  <Star className="w-4 h-4 mr-1 fill-yellow-400 text-yellow-400" />
                  {hostDetails.averageRating}
                </div>
              )}
              
              {hostDetails.totalSessions && (
                <div className="flex items-center">
                  <User className="w-4 h-4 mr-1" />
                  {hostDetails.totalSessions} sesiones
                </div>
              )}
            </div>
            
            {hostDetails.description && (
              <p className="mt-3 text-gray-700">{hostDetails.description}</p>
            )}
          </div>
        </div>
      </Card>

      <div className="grid grid-cols-1 md:grid-cols-2 gap-8">
        {/* Date Selection */}
        <Card className="p-6">
          <h2 className="text-xl font-semibold mb-4 flex items-center">
            <CalendarIcon className="w-5 h-5 mr-2" />
            Seleccionar fecha
          </h2>
          
          <Calendar
            mode="single"
            selected={selectedDate}
            onSelect={setSelectedDate}
            locale={es}
            disabled={(date) => {
              const dateString = format(date, 'yyyy-MM-dd');
              return !availability.some(slot => slot.date === dateString && slot.available);
            }}
            className="rounded-md border"
          />
        </Card>

        {/* Time and Duration Selection */}
        <Card className="p-6">
          <h2 className="text-xl font-semibold mb-4 flex items-center">
            <Clock className="w-5 h-5 mr-2" />
            Horario y duración
          </h2>
          
          {/* Time Selection */}
          {selectedDate && (
            <div className="mb-6">
              <h3 className="font-medium mb-3">Horarios disponibles</h3>
              <div className="grid grid-cols-3 gap-2">
                {getAvailableTimesForDate(selectedDate).map((time) => (
                  <Button
                    key={time}
                    variant={selectedTime === time ? "default" : "outline"}
                    className="text-sm"
                    onClick={() => setSelectedTime(time)}
                  >
                    {time}
                  </Button>
                ))}
              </div>
            </div>
          )}
          
          {/* Duration Selection */}
          <div className="mb-6">
            <h3 className="font-medium mb-3">Duración</h3>
            <div className="space-y-2">
              {pricingOptions.map((option) => (
                <div key={option.duration} className="flex items-center space-x-3">
                  <input
                    type="radio"
                    id={`duration-${option.duration}`}
                    name="duration"
                    checked={selectedDuration?.duration === option.duration}
                    onChange={() => setSelectedDuration(option)}
                    className="w-4 h-4"
                  />
                  <label
                    htmlFor={`duration-${option.duration}`}
                    className="flex-1 flex justify-between cursor-pointer"
                  >
                    <span>{option.duration} minutos</span>
                    <span className="font-medium">€{option.price}</span>
                  </label>
                </div>
              ))}
            </div>
          </div>
        </Card>
      </div>

      {/* Additional Services */}
      {(serviceOptions.enablesScreenSharing || serviceOptions.enablesTranslation || 
        serviceOptions.enablesRecording || serviceOptions.enablesTranscription) && (
        <Card className="p-6">
          <h2 className="text-xl font-semibold mb-4">Servicios adicionales</h2>
          
          <div className="grid grid-cols-1 md:grid-cols-2 gap-4">
            {serviceOptions.enablesScreenSharing && (
              <div className="flex items-center space-x-3">
                <Checkbox
                  id="screenSharing"
                  checked={selectedServices.screenSharing}
                  onCheckedChange={(checked) =>
                    setSelectedServices({ ...selectedServices, screenSharing: !!checked })
                  }
                />
                <label htmlFor="screenSharing" className="flex-1 cursor-pointer">
                  Compartir pantalla (+€10)
                </label>
              </div>
            )}
            
            {serviceOptions.enablesTranslation && (
              <div className="flex items-center space-x-3">
                <Checkbox
                  id="translation"
                  checked={selectedServices.translation}
                  onCheckedChange={(checked) =>
                    setSelectedServices({ ...selectedServices, translation: !!checked })
                  }
                />
                <label htmlFor="translation" className="flex-1 cursor-pointer">
                  Traducción en tiempo real (+€15)
                </label>
              </div>
            )}
            
            {serviceOptions.enablesRecording && (
              <div className="flex items-center space-x-3">
                <Checkbox
                  id="recording"
                  checked={selectedServices.recording}
                  onCheckedChange={(checked) =>
                    setSelectedServices({ ...selectedServices, recording: !!checked })
                  }
                />
                <label htmlFor="recording" className="flex-1 cursor-pointer">
                  Grabación de sesión (+€5)
                </label>
              </div>
            )}
            
            {serviceOptions.enablesTranscription && (
              <div className="flex items-center space-x-3">
                <Checkbox
                  id="transcription"
                  checked={selectedServices.transcription}
                  onCheckedChange={(checked) =>
                    setSelectedServices({ ...selectedServices, transcription: !!checked })
                  }
                />
                <label htmlFor="transcription" className="flex-1 cursor-pointer">
                  Transcripción automática (+€8)
                </label>
              </div>
            )}
          </div>
        </Card>
      )}

      {/* Book Button */}
      <div className="flex justify-center">
        <Button
          onClick={handleBooking}
          disabled={!selectedDate || !selectedTime || !selectedDuration || isProcessing}
          className="px-8 py-3 text-lg"
        >
          {createBookingSessionMutation.isPending
            ? "Creando sesión..."
            : createPaymentIntentMutation.isPending
              ? "Preparando pago..."
              : "Reservar sesión"}
        </Button>
      </div>
    </div>
  );
}<|MERGE_RESOLUTION|>--- conflicted
+++ resolved
@@ -71,11 +71,6 @@
   const { t } = useTranslation();
   const { toast } = useToast();
   const [, setLocation] = useLocation();
-<<<<<<< HEAD
-  const { setSession } = useBookingSessionStore();
-  
-=======
->>>>>>> 3a2ed9a8
   const [selectedDate, setSelectedDate] = useState<Date | undefined>();
   const [selectedTime, setSelectedTime] = useState<string>("");
   const [selectedDuration, setSelectedDuration] = useState<PricingOption | null>(null);
@@ -119,20 +114,6 @@
       const response = await apiRequest('POST', '/api/booking-session', bookingData);
       return response.json();
     },
-<<<<<<< HEAD
-    onSuccess: (data, variables) => {
-      // Save booking session data to shared store
-      setSession({
-        sessionId: data.sessionId,
-        expiresAt: data.expiresAt,
-        bookingData: variables,
-      });
-      // Redirect to checkout with session ID
-      setLocation(`/checkout/${data.sessionId}`);
-    },
-    onError: () => {
-=======
->>>>>>> 3a2ed9a8
       toast({
         title: "Error",
         description: error.message || "Error al crear la sesión de reserva. Inténtalo de nuevo.",
