import { useState } from "react";
import { useLocation } from "wouter";
import { useTranslation } from "react-i18next";
import { useToast } from "@/hooks/use-toast";
import { useAuth } from "@/hooks/useAuth";
import { Button } from "@/components/ui/button";
import { Card } from "@/components/ui/card";
import { Calendar } from "@/components/ui/calendar";
import { Badge } from "@/components/ui/badge";
import { Checkbox } from "@/components/ui/checkbox";
import { CalendarIcon, Clock, User, MapPin, Star } from "lucide-react";
import { format } from "date-fns";
import { es } from "date-fns/locale";
import { apiRequest } from "@/lib/queryClient";
import { useMutation } from "@tanstack/react-query";

interface HostDetails {
  id: string;
  firstName: string;
  lastName: string;
  title?: string;
  description?: string;
  city?: string;
  nationality?: string;
  profileImageUrl?: string;
  isVerified?: boolean;
  isRecommended?: boolean;
  averageRating?: number;
  totalSessions?: number;
}

interface PricingOption {
  duration: number;
  price: string;
  currency: string;
}

interface AvailabilitySlot {
  date: string;
  time: string;
  available: boolean;
}

interface ServiceOptions {
  screenSharing: boolean;
  translation: boolean;
  recording: boolean;
  transcription: boolean;
}

interface BookingFlowDirectProps {
  hostId: string;
  hostDetails: HostDetails;
  pricingOptions: PricingOption[];
  availability: AvailabilitySlot[];
  serviceOptions?: {
    enablesScreenSharing?: boolean;
    enablesTranslation?: boolean;
    enablesRecording?: boolean;
    enablesTranscription?: boolean;
  };
}

export function BookingFlowDirect({ 
  hostId, 
  hostDetails, 
  pricingOptions, 
  availability,
  serviceOptions = {}
}: BookingFlowDirectProps) {
  const { t } = useTranslation();
  const { toast } = useToast();
  const [, setLocation] = useLocation();
  const { isAuthenticated } = useAuth();
  
  const [selectedDate, setSelectedDate] = useState<Date | undefined>();
  const [selectedTime, setSelectedTime] = useState<string>("");
  const [selectedDuration, setSelectedDuration] = useState<PricingOption | null>(null);
  const [selectedServices, setSelectedServices] = useState<ServiceOptions>({
    screenSharing: false,
    translation: false,
    recording: false,
    transcription: false,
  });

  // Get available time slots for selected date
  const getAvailableTimesForDate = (date: Date) => {
    const dateString = format(date, 'yyyy-MM-dd');
    return availability
      .filter(slot => slot.date === dateString && slot.available)
      .map(slot => slot.time);
  };

  // Create payment intent mutation
  const createPaymentIntentMutation = useMutation({
    mutationFn: async (sessionId: string) => {
      await apiRequest('POST', '/api/stripe/create-payment-intent', {
        bookingSessionId: sessionId,
      });
    },
    onSuccess: (_data, sessionId) => {
      setLocation(`/checkout/${sessionId}`);
    },
    onError: (error: any) => {
      toast({
        title: "Error",
        description: error.message || "No se pudo iniciar el pago. Inténtalo de nuevo.",
        variant: "destructive",
      });
    },
  });

  // Create booking session mutation
  const createBookingSessionMutation = useMutation({
    mutationFn: async (bookingData: any) => {
      const response = await apiRequest('POST', '/api/booking-session', bookingData);
      return response.json();
    },
<<<<<<< HEAD
    onSuccess: (data) => {
      // After creating session, create payment intent
      createPaymentIntentMutation.mutate(data.sessionId);
    },
    onError: (error: any) => {
=======
    onError: () => {
>>>>>>> e8c008d1
      toast({
        title: "Error",
        description: error.message || "Error al crear la sesión de reserva. Inténtalo de nuevo.",
        variant: "destructive",
      });
    },
  });

  const isProcessing =
    createBookingSessionMutation.isPending || createPaymentIntentMutation.isPending;

  const handleBooking = () => {
    if (!selectedDate || !selectedTime || !selectedDuration) {
      toast({
        title: "Información incompleta",
        description: "Por favor selecciona fecha, hora y duración para continuar.",
        variant: "destructive",
      });
      return;
    }

    const bookingData = {
      hostId,
      hostName: `${hostDetails.firstName} ${hostDetails.lastName}`,
      selectedDate: format(selectedDate, 'yyyy-MM-dd'),
      selectedTime,
      selectedDuration,
      selectedServices,
    };

    createBookingSessionMutation.mutate(bookingData, {
      onSuccess: (data) => {
        const checkoutUrl = `/checkout/${data.sessionId}`;
        if (isAuthenticated) {
          setLocation(checkoutUrl);
        } else {
          setLocation(`/login?redirect=${encodeURIComponent(checkoutUrl)}`);
        }
      },
    });
  };

  return (
    <div className="max-w-4xl mx-auto p-6 space-y-8">
      {/* Host Information */}
      <Card className="p-6">
        <div className="flex items-start space-x-4">
          <div className="relative">
            <img
              src={hostDetails.profileImageUrl || '/placeholder-avatar.png'}
              alt={`${hostDetails.firstName} ${hostDetails.lastName}`}
              className="w-20 h-20 rounded-full object-cover"
            />
            {hostDetails.isVerified && (
              <Badge className="absolute -top-1 -right-1 bg-blue-500 text-white text-xs px-1 py-0.5">
                ✓
              </Badge>
            )}
          </div>
          
          <div className="flex-1">
            <h1 className="text-2xl font-bold">
              {hostDetails.firstName} {hostDetails.lastName}
              {hostDetails.isRecommended && (
                <Badge className="ml-2 bg-yellow-500 text-white">
                  Recomendado
                </Badge>
              )}
            </h1>
            
            {hostDetails.title && (
              <p className="text-gray-600 font-medium">{hostDetails.title}</p>
            )}
            
            <div className="flex items-center space-x-4 mt-2 text-sm text-gray-500">
              {hostDetails.city && (
                <div className="flex items-center">
                  <MapPin className="w-4 h-4 mr-1" />
                  {hostDetails.city}
                </div>
              )}
              
              {hostDetails.averageRating && (
                <div className="flex items-center">
                  <Star className="w-4 h-4 mr-1 fill-yellow-400 text-yellow-400" />
                  {hostDetails.averageRating}
                </div>
              )}
              
              {hostDetails.totalSessions && (
                <div className="flex items-center">
                  <User className="w-4 h-4 mr-1" />
                  {hostDetails.totalSessions} sesiones
                </div>
              )}
            </div>
            
            {hostDetails.description && (
              <p className="mt-3 text-gray-700">{hostDetails.description}</p>
            )}
          </div>
        </div>
      </Card>

      <div className="grid grid-cols-1 md:grid-cols-2 gap-8">
        {/* Date Selection */}
        <Card className="p-6">
          <h2 className="text-xl font-semibold mb-4 flex items-center">
            <CalendarIcon className="w-5 h-5 mr-2" />
            Seleccionar fecha
          </h2>
          
          <Calendar
            mode="single"
            selected={selectedDate}
            onSelect={setSelectedDate}
            locale={es}
            disabled={(date) => {
              const dateString = format(date, 'yyyy-MM-dd');
              return !availability.some(slot => slot.date === dateString && slot.available);
            }}
            className="rounded-md border"
          />
        </Card>

        {/* Time and Duration Selection */}
        <Card className="p-6">
          <h2 className="text-xl font-semibold mb-4 flex items-center">
            <Clock className="w-5 h-5 mr-2" />
            Horario y duración
          </h2>
          
          {/* Time Selection */}
          {selectedDate && (
            <div className="mb-6">
              <h3 className="font-medium mb-3">Horarios disponibles</h3>
              <div className="grid grid-cols-3 gap-2">
                {getAvailableTimesForDate(selectedDate).map((time) => (
                  <Button
                    key={time}
                    variant={selectedTime === time ? "default" : "outline"}
                    className="text-sm"
                    onClick={() => setSelectedTime(time)}
                  >
                    {time}
                  </Button>
                ))}
              </div>
            </div>
          )}
          
          {/* Duration Selection */}
          <div className="mb-6">
            <h3 className="font-medium mb-3">Duración</h3>
            <div className="space-y-2">
              {pricingOptions.map((option) => (
                <div key={option.duration} className="flex items-center space-x-3">
                  <input
                    type="radio"
                    id={`duration-${option.duration}`}
                    name="duration"
                    checked={selectedDuration?.duration === option.duration}
                    onChange={() => setSelectedDuration(option)}
                    className="w-4 h-4"
                  />
                  <label
                    htmlFor={`duration-${option.duration}`}
                    className="flex-1 flex justify-between cursor-pointer"
                  >
                    <span>{option.duration} minutos</span>
                    <span className="font-medium">€{option.price}</span>
                  </label>
                </div>
              ))}
            </div>
          </div>
        </Card>
      </div>

      {/* Additional Services */}
      {(serviceOptions.enablesScreenSharing || serviceOptions.enablesTranslation || 
        serviceOptions.enablesRecording || serviceOptions.enablesTranscription) && (
        <Card className="p-6">
          <h2 className="text-xl font-semibold mb-4">Servicios adicionales</h2>
          
          <div className="grid grid-cols-1 md:grid-cols-2 gap-4">
            {serviceOptions.enablesScreenSharing && (
              <div className="flex items-center space-x-3">
                <Checkbox
                  id="screenSharing"
                  checked={selectedServices.screenSharing}
                  onCheckedChange={(checked) =>
                    setSelectedServices({ ...selectedServices, screenSharing: !!checked })
                  }
                />
                <label htmlFor="screenSharing" className="flex-1 cursor-pointer">
                  Compartir pantalla (+€10)
                </label>
              </div>
            )}
            
            {serviceOptions.enablesTranslation && (
              <div className="flex items-center space-x-3">
                <Checkbox
                  id="translation"
                  checked={selectedServices.translation}
                  onCheckedChange={(checked) =>
                    setSelectedServices({ ...selectedServices, translation: !!checked })
                  }
                />
                <label htmlFor="translation" className="flex-1 cursor-pointer">
                  Traducción en tiempo real (+€15)
                </label>
              </div>
            )}
            
            {serviceOptions.enablesRecording && (
              <div className="flex items-center space-x-3">
                <Checkbox
                  id="recording"
                  checked={selectedServices.recording}
                  onCheckedChange={(checked) =>
                    setSelectedServices({ ...selectedServices, recording: !!checked })
                  }
                />
                <label htmlFor="recording" className="flex-1 cursor-pointer">
                  Grabación de sesión (+€5)
                </label>
              </div>
            )}
            
            {serviceOptions.enablesTranscription && (
              <div className="flex items-center space-x-3">
                <Checkbox
                  id="transcription"
                  checked={selectedServices.transcription}
                  onCheckedChange={(checked) =>
                    setSelectedServices({ ...selectedServices, transcription: !!checked })
                  }
                />
                <label htmlFor="transcription" className="flex-1 cursor-pointer">
                  Transcripción automática (+€8)
                </label>
              </div>
            )}
          </div>
        </Card>
      )}

      {/* Book Button */}
      <div className="flex justify-center">
        <Button
          onClick={handleBooking}
          disabled={!selectedDate || !selectedTime || !selectedDuration || isProcessing}
          className="px-8 py-3 text-lg"
        >
          {createBookingSessionMutation.isPending
            ? "Creando sesión..."
            : createPaymentIntentMutation.isPending
              ? "Preparando pago..."
              : "Reservar sesión"}
        </Button>
      </div>
    </div>
  );
}<|MERGE_RESOLUTION|>--- conflicted
+++ resolved
@@ -116,15 +116,6 @@
       const response = await apiRequest('POST', '/api/booking-session', bookingData);
       return response.json();
     },
-<<<<<<< HEAD
-    onSuccess: (data) => {
-      // After creating session, create payment intent
-      createPaymentIntentMutation.mutate(data.sessionId);
-    },
-    onError: (error: any) => {
-=======
-    onError: () => {
->>>>>>> e8c008d1
       toast({
         title: "Error",
         description: error.message || "Error al crear la sesión de reserva. Inténtalo de nuevo.",
