import { useState } from "react";
import * as React from "react";
import { Dialog, DialogContent, DialogDescription, DialogHeader, DialogTitle } from "@/components/ui/dialog";
import { Button } from "@/components/ui/button";
import { Input } from "@/components/ui/input";
import { Textarea } from "@/components/ui/textarea";
import { Label } from "@/components/ui/label";
import { Select, SelectContent, SelectItem, SelectTrigger, SelectValue } from "@/components/ui/select";
import { Checkbox } from "@/components/ui/checkbox";
import { useToast } from "@/hooks/use-toast";
import { useMutation, useQuery, useQueryClient } from "@tanstack/react-query";
import { apiRequest } from "@/lib/queryClient";
import { isUnauthorizedError } from "@/lib/authUtils";
import { supabase } from "@/lib/supabase";
import { Camera, User as UserIcon, Upload } from "lucide-react";
import type { User, Country, Language, Skill, Category } from "@shared/schema";
import { useTranslation } from "react-i18next";

interface ProfileEditModalProps {
  isOpen: boolean;
  onClose: () => void;
  user: User;
}

export function ProfileEditModal({ isOpen, onClose, user }: ProfileEditModalProps) {
  const { toast } = useToast();
  const queryClient = useQueryClient();
  const { t } = useTranslation();
  
  const [formData, setFormData] = useState({
    firstName: user.firstName || "",
    lastName: user.lastName || "",
    title: user.title || "",
    phone: user.phone || "",
    address: user.address || "",
    city: user.city || "",
    postalCode: user.postalCode || "",
    countryCode: user.countryCode || "",
    categoryId: user.categoryId || null,
    description: user.description || "",
  });

  const [selectedSkills, setSelectedSkills] = useState<number[]>([]);
  const [selectedLanguages, setSelectedLanguages] = useState<number[]>([]);
  const [primaryLanguageId, setPrimaryLanguageId] = useState<number | null>(null);
  const [profileImageFile, setProfileImageFile] = useState<File | null>(null);
  const [profileImagePreview, setProfileImagePreview] = useState<string | null>(null);

  // Fetch user's current languages and skills
  const { data: userLanguages = [] } = useQuery<{ languageId: number; isPrimary: boolean }[]>({
    queryKey: ['/api/user/languages', user.id],
    enabled: isOpen,
  });

  const { data: userSkills = [] } = useQuery<{ skillId: number }[]>({
    queryKey: ['/api/user/skills', user.id],
    enabled: isOpen,
  });

  // Initialize selections when data loads
  React.useEffect(() => {
    if (userLanguages.length > 0) {
      setSelectedLanguages(userLanguages.map(ul => ul.languageId));
      const primary = userLanguages.find(ul => ul.isPrimary);
      setPrimaryLanguageId(primary ? primary.languageId : null);
    }
  }, [userLanguages]);

  React.useEffect(() => {
    if (userSkills.length > 0) {
      setSelectedSkills(userSkills.map(us => us.skillId));
    }
  }, [userSkills]);

  // Fetch reference data
  const { data: countries = [] } = useQuery<Country[]>({
    queryKey: ['/api/countries'],
  });

  const { data: languages = [] } = useQuery<Language[]>({
    queryKey: ['/api/languages'],
  });

  const { data: skills = [] } = useQuery<Skill[]>({
    queryKey: ['/api/skills'],
  });

  const { data: categories = [] } = useQuery<Category[]>({
    queryKey: ['/api/categories'],
  });

  const updateProfileImageMutation = useMutation({
    mutationFn: async (file: File) => {
      const formData = new FormData();
      formData.append('image', file);
      const { data: { session } } = await supabase.auth.getSession();
      const headers: HeadersInit = session?.access_token
        ? { Authorization: `Bearer ${session.access_token}` }
        : {};
      const response = await fetch('/api/upload/profile-image', {
        method: 'POST',
        headers,
        body: formData,
      });
      if (!response.ok) {
        throw new Error(`${response.status}: ${await response.text()}`);
      }
      return response.json();
    },
    onSuccess: () => {
      queryClient.invalidateQueries({ queryKey: ["/api/auth/user"] });
      toast({
        title: "Imagen actualizada",
        description: "Tu imagen de perfil ha sido actualizada exitosamente.",
      });
      setProfileImageFile(null);
      setProfileImagePreview(null);
    },
    onError: (error: Error) => {
      if (isUnauthorizedError(error)) {
        toast({
          title: "Unauthorized",
          description: "You are logged out. Logging in again...",
          variant: "destructive",
        });
        setTimeout(() => {
          window.location.href = "/login";
        }, 500);
        return;
      }
      toast({
        title: "Error",
        description: "No se pudo actualizar la imagen de perfil. Inténtalo de nuevo.",
        variant: "destructive",
      });
    },
  });

  const updateProfileMutation = useMutation({
    mutationFn: async (data: typeof formData & { skillIds: number[]; languages: { languageId: number; isPrimary: boolean }[] }) => {
      const response = await apiRequest("/api/profile", {
        method: "PUT",
        body: data,
      });
      return response.json();
    },
    onSuccess: () => {
      queryClient.invalidateQueries({ queryKey: ["/api/auth/user"] });
      toast({
        title: "Perfil actualizado",
        description: "Tu perfil ha sido actualizado exitosamente.",
      });
      onClose();
    },
    onError: (error: Error) => {
      if (isUnauthorizedError(error)) {
        toast({
          title: "Unauthorized",
          description: "You are logged out. Logging in again...",
          variant: "destructive",
        });
        setTimeout(() => {
          window.location.href = "/login";
        }, 500);
        return;
      }
      toast({
        title: "Error",
        description: "No se pudo actualizar el perfil. Inténtalo de nuevo.",
        variant: "destructive",
      });
    },
  });

  const handleSubmit = (e: React.FormEvent) => {
    e.preventDefault();
    const languagePayload = selectedLanguages.map(id => ({ languageId: id, isPrimary: id === primaryLanguageId }));
    updateProfileMutation.mutate({
      ...formData,
      skillIds: selectedSkills,
      languages: languagePayload,
    });
  };

  const handleInputChange = (field: string, value: string) => {
    setFormData(prev => ({ ...prev, [field]: value }));
  };

  const handleImageUpload = (e: React.ChangeEvent<HTMLInputElement>) => {
    const file = e.target.files?.[0];
    if (file) {
      // Validate file type
      if (!file.type.startsWith('image/')) {
        toast({
          title: "Error",
          description: "Por favor selecciona un archivo de imagen válido.",
          variant: "destructive",
        });
        return;
      }
      
      // Validate file size (max 15MB)
      if (file.size > 15 * 1024 * 1024) {
        toast({
          title: "Error", 
          description: "La imagen debe ser menor a 15MB.",
          variant: "destructive",
        });
        return;
      }

      setProfileImageFile(file);
      
      // Create preview
      const reader = new FileReader();
      reader.onload = (e) => {
        setProfileImagePreview(e.target?.result as string);
      };
      reader.readAsDataURL(file);
    }
  };

  const handleImageSubmit = () => {
    if (profileImageFile) {
      updateProfileImageMutation.mutate(profileImageFile);
    }
  };

  return (
    <Dialog open={isOpen} onOpenChange={onClose}>
      <DialogContent className="max-w-2xl max-h-[90vh] overflow-y-auto">
        <DialogHeader>
          <DialogTitle className="text-2xl font-bold text-[hsl(17,12%,6%)]">Editar Perfil</DialogTitle>
          <DialogDescription>
            Actualiza tu información personal y profesional
          </DialogDescription>
        </DialogHeader>

        <form onSubmit={handleSubmit} className="space-y-6">
          {/* Profile Photo Section */}
          <div className="text-center">
            <div className="relative inline-block">
              <div className="w-24 h-24 rounded-full bg-gray-200 flex items-center justify-center border-4 border-[hsl(188,100%,95%)]">
                {profileImagePreview ? (
                  <img 
                    src={profileImagePreview} 
                    alt="Preview" 
                    className="w-full h-full rounded-full object-cover"
                  />
                ) : user.profileImageUrl ? (
                  <img 
                    src={user.profileImageUrl.startsWith('http') ? user.profileImageUrl : `/storage/${user.profileImageUrl}`} 
                    alt="Profile" 
                    className="w-full h-full rounded-full object-cover"
                  />
                ) : (
                  <UserIcon className="w-12 h-12 text-gray-400" />
                )}
              </div>
              <input
                type="file"
                accept="image/*"
                onChange={handleImageUpload}
                className="hidden"
                id="profile-image-input"
              />
              <label
                htmlFor="profile-image-input"
                className="absolute -bottom-2 -right-2 bg-[hsl(188,100%,38%)] text-white w-8 h-8 rounded-full flex items-center justify-center hover:bg-[hsl(188,100%,32%)] transition-colors cursor-pointer"
              >
                <Camera className="w-4 h-4" />
              </label>
            </div>
            {profileImageFile ? (
              <div className="mt-3">
                <Button
                  type="button"
                  onClick={handleImageSubmit}
                  disabled={updateProfileImageMutation.isPending}
                  className="bg-[hsl(242,54%,64%)] hover:bg-[hsl(242,54%,54%)] text-white text-sm"
                >
                  {updateProfileImageMutation.isPending ? "Subiendo..." : "Subir Nueva Imagen"}
                </Button>
              </div>
            ) : (
              <p className="text-sm text-gray-600 mt-2">Haz clic en la cámara para cambiar tu foto</p>
            )}
          </div>

          <div className="grid grid-cols-1 md:grid-cols-2 gap-6">
            {/* Basic Information */}
            <div>
              <Label htmlFor="firstName" className="text-sm font-medium text-gray-700">
                Nombre
              </Label>
              <Input
                id="firstName"
                value={formData.firstName}
                onChange={(e) => handleInputChange("firstName", e.target.value)}
                className="mt-1"
                placeholder="Tu nombre"
              />
            </div>
            
            <div>
              <Label htmlFor="lastName" className="text-sm font-medium text-gray-700">
                Apellido
              </Label>
              <Input
                id="lastName"
                value={formData.lastName}
                onChange={(e) => handleInputChange("lastName", e.target.value)}
                className="mt-1"
                placeholder="Tu apellido"
              />
            </div>

            <div className="md:col-span-2">
              <Label htmlFor="title" className="text-sm font-medium text-gray-700">
                Título profesional
              </Label>
              <Input
                id="title"
                value={formData.title}
                onChange={(e) => handleInputChange("title", e.target.value)}
                className="mt-1"
                placeholder="Ej: Desarrollador Full Stack"
              />
            </div>

            <div>
              <Label className="text-sm font-medium text-gray-700">
                Correo electrónico
              </Label>
              <Input
                value={user.email || ""}
                disabled
                className="mt-1 bg-gray-100"
              />
              <p className="text-xs text-gray-500 mt-1">El email no se puede modificar</p>
            </div>

            <div>
              <Label htmlFor="phone" className="text-sm font-medium text-gray-700">
                Teléfono
              </Label>
              <Input
                id="phone"
                value={formData.phone}
                onChange={(e) => handleInputChange("phone", e.target.value)}
                className="mt-1"
                placeholder="+34 612 345 678"
              />
            </div>

            {/* Address Information */}
            <div className="md:col-span-2">
              <Label htmlFor="address" className="text-sm font-medium text-gray-700">
                Dirección
              </Label>
              <Input
                id="address"
                value={formData.address}
                onChange={(e) => handleInputChange("address", e.target.value)}
                className="mt-1"
                placeholder="Calle y número"
              />
            </div>

            <div>
              <Label htmlFor="city" className="text-sm font-medium text-gray-700">
                Ciudad
              </Label>
              <Input
                id="city"
                value={formData.city}
                onChange={(e) => handleInputChange("city", e.target.value)}
                className="mt-1"
                placeholder="Tu ciudad"
              />
            </div>

            <div>
              <Label htmlFor="postalCode" className="text-sm font-medium text-gray-700">
                Código Postal
              </Label>
              <Input
                id="postalCode"
                value={formData.postalCode}
                onChange={(e) => handleInputChange("postalCode", e.target.value)}
                className="mt-1"
                placeholder="12345"
              />
            </div>

            <div className="md:col-span-2">
              <Label className="text-sm font-medium text-gray-700">
                País
              </Label>
              <Select value={formData.countryCode} onValueChange={(value) => handleInputChange("countryCode", value)}>
                <SelectTrigger className="mt-1">
                  <SelectValue placeholder="Selecciona tu país" />
                </SelectTrigger>
                <SelectContent>
                  {countries.map((country) => (
                    <SelectItem key={country.code} value={country.code}>
                      {country.name}
                    </SelectItem>
                  ))}
                </SelectContent>
              </Select>
            </div>

            {/* Professional Information */}
            <div>
              <Label className="text-sm font-medium text-gray-700">
                Categoría Profesional
              </Label>
              <Select 
                value={formData.categoryId?.toString() || ""} 
                onValueChange={(value) => setFormData(prev => ({ ...prev, categoryId: value ? parseInt(value) : null }))}
              >
                <SelectTrigger className="mt-1">
                  <SelectValue placeholder="Selecciona tu área profesional" />
                </SelectTrigger>
                <SelectContent>
                  {categories.map((category) => (
                    <SelectItem key={category.id} value={category.id.toString()}>
                      {category.name}
                    </SelectItem>
                  ))}
                </SelectContent>
              </Select>
            </div>

            <div>
<<<<<<< HEAD
              <Label className="text-sm font-medium text-gray-700">
                Idioma Principal
              </Label>
              <Select 
                value={primaryLanguageId?.toString() || ""}
                onValueChange={(value) => {
                  const id = value ? parseInt(value) : null;
                  setPrimaryLanguageId(id);
                  if (id !== null && !selectedLanguages.includes(id)) {
                    setSelectedLanguages(prev => [...prev, id]);
                  }
                }}
              >
                <SelectTrigger className="mt-1">
                  <SelectValue placeholder="Selecciona tu idioma principal" />
                </SelectTrigger>
                <SelectContent>
                  {languages.map((language) => (
                    <SelectItem key={language.id} value={language.id.toString()}>
                      {language.name}
=======
                <Label className="text-sm font-medium text-gray-700">
                  {t('language.label')}
                </Label>
                <Select
                  value={formData.primaryLanguageId?.toString() || ""}
                  onValueChange={(value) => setFormData(prev => ({ ...prev, primaryLanguageId: value ? parseInt(value) : null }))}
                >
                  <SelectTrigger className="mt-1">
                    <SelectValue placeholder={t('language.select')} />
                  </SelectTrigger>
                  <SelectContent>
                    {languages.map((language) => (
                      <SelectItem key={language.id} value={language.id.toString()}>
                        {language.name}
>>>>>>> b208fe23
                    </SelectItem>
                  ))}
                </SelectContent>
              </Select>
            </div>

            {/* Secondary Languages */}
            <div className="md:col-span-2">
                <Label className="text-sm font-medium text-gray-700 mb-2 block">
                  {t('userProfile.languages')}
                </Label>
              <div className="grid grid-cols-2 md:grid-cols-3 gap-2 max-h-32 overflow-y-auto border rounded-md p-2">
                {languages
                  .filter(lang => lang.id !== primaryLanguageId)
                  .map((language) => (
                  <div key={language.id} className="flex items-center space-x-2">
                    <Checkbox
                      id={`lang-${language.id}`}
                      checked={selectedLanguages.includes(language.id)}
                      onCheckedChange={(checked) => {
                        if (checked) {
                          setSelectedLanguages(prev => [...prev, language.id]);
                        } else {
                          setSelectedLanguages(prev => prev.filter(id => id !== language.id));
                        }
                      }}
                    />
                    <Label htmlFor={`lang-${language.id}`} className="text-sm">
                      {language.name}
                    </Label>
                  </div>
                ))}
              </div>
            </div>

            {/* Skills */}
            <div className="md:col-span-2">
              <Label className="text-sm font-medium text-gray-700 mb-2 block">
                Habilidades
              </Label>
              <div className="grid grid-cols-2 md:grid-cols-3 gap-2 max-h-40 overflow-y-auto border rounded-md p-2">
                {skills.map((skill) => (
                  <div key={skill.id} className="flex items-center space-x-2">
                    <Checkbox
                      id={`skill-${skill.id}`}
                      checked={selectedSkills.includes(skill.id)}
                      onCheckedChange={(checked) => {
                        if (checked) {
                          setSelectedSkills(prev => [...prev, skill.id]);
                        } else {
                          setSelectedSkills(prev => prev.filter(id => id !== skill.id));
                        }
                      }}
                    />
                    <Label htmlFor={`skill-${skill.id}`} className="text-sm">
                      {skill.name}
                    </Label>
                  </div>
                ))}
              </div>
            </div>

            {/* Description */}
            <div className="md:col-span-2">
              <Label htmlFor="description" className="text-sm font-medium text-gray-700">
                Descripción personal
              </Label>
              <Textarea
                id="description"
                value={formData.description}
                onChange={(e) => handleInputChange("description", e.target.value)}
                rows={4}
                className="mt-1"
                placeholder="Cuéntanos sobre ti, tu experiencia y tus intereses..."
              />
            </div>
          </div>

          <div className="flex justify-end space-x-4 pt-6">
            <Button type="button" variant="outline" onClick={onClose}>
              Cancelar
            </Button>
            <Button 
              type="submit" 
              disabled={updateProfileMutation.isPending}
              className="bg-[hsl(188,100%,38%)] text-white hover:bg-[hsl(188,100%,32%)]"
            >
              {updateProfileMutation.isPending ? "Guardando..." : "Guardar Cambios"}
            </Button>
          </div>
        </form>
      </DialogContent>
    </Dialog>
  );
}<|MERGE_RESOLUTION|>--- conflicted
+++ resolved
@@ -434,43 +434,6 @@
             </div>
 
             <div>
-<<<<<<< HEAD
-              <Label className="text-sm font-medium text-gray-700">
-                Idioma Principal
-              </Label>
-              <Select 
-                value={primaryLanguageId?.toString() || ""}
-                onValueChange={(value) => {
-                  const id = value ? parseInt(value) : null;
-                  setPrimaryLanguageId(id);
-                  if (id !== null && !selectedLanguages.includes(id)) {
-                    setSelectedLanguages(prev => [...prev, id]);
-                  }
-                }}
-              >
-                <SelectTrigger className="mt-1">
-                  <SelectValue placeholder="Selecciona tu idioma principal" />
-                </SelectTrigger>
-                <SelectContent>
-                  {languages.map((language) => (
-                    <SelectItem key={language.id} value={language.id.toString()}>
-                      {language.name}
-=======
-                <Label className="text-sm font-medium text-gray-700">
-                  {t('language.label')}
-                </Label>
-                <Select
-                  value={formData.primaryLanguageId?.toString() || ""}
-                  onValueChange={(value) => setFormData(prev => ({ ...prev, primaryLanguageId: value ? parseInt(value) : null }))}
-                >
-                  <SelectTrigger className="mt-1">
-                    <SelectValue placeholder={t('language.select')} />
-                  </SelectTrigger>
-                  <SelectContent>
-                    {languages.map((language) => (
-                      <SelectItem key={language.id} value={language.id.toString()}>
-                        {language.name}
->>>>>>> b208fe23
                     </SelectItem>
                   ))}
                 </SelectContent>
