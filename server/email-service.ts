--- conflicted
+++ resolved
@@ -1,9 +1,4 @@
 import { Resend } from 'resend';
-<<<<<<< HEAD
-import Handlebars from 'handlebars';
-=======
-import { storage } from './storage';
->>>>>>> 5ec448e4
 import {
   EmailTemplate,
   EmailNotification,
