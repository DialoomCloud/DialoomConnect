{
  "version": "7",
  "dialect": "postgresql",
  "entries": [
    {
      "idx": 0,
      "version": "7",
      "when": 1754380064031,
      "tag": "0000_nosy_rhodey",
      "breakpoints": true
    },
    {
      "idx": 1,
      "version": "7",
      "when": 1754677994376,
      "tag": "0001_host_verification_status_enum",
      "breakpoints": true
    },
    {
      "idx": 2,
      "version": "7",
<<<<<<< HEAD
      "when": 1754890000000,
      "tag": "0002_user_languages_primary",
=======
>>>>>>> b208fe23
      "breakpoints": true
    }
  ]
}<|MERGE_RESOLUTION|>--- conflicted
+++ resolved
@@ -19,11 +19,6 @@
     {
       "idx": 2,
       "version": "7",
-<<<<<<< HEAD
-      "when": 1754890000000,
-      "tag": "0002_user_languages_primary",
-=======
->>>>>>> b208fe23
       "breakpoints": true
     }
   ]
