{
  "version": "7",
  "dialect": "postgresql",
  "entries": [
    {
      "idx": 0,
      "version": "7",
      "when": 1754380064031,
      "tag": "0000_nosy_rhodey",
      "breakpoints": true
    },
    {
      "idx": 1,
      "version": "7",
      "when": 1754677994376,
      "tag": "0001_host_verification_status_enum",
      "breakpoints": true
    },
    {
      "idx": 2,
      "version": "7",
<<<<<<< HEAD
      "when": 1755000000000,
      "tag": "0002_add_call_language_to_bookings",
=======
      "when": 1754681512000,
      "tag": "0002_add_profile_data_to_user_social_profiles",
>>>>>>> 5ec448e4
      "breakpoints": true
    }
  ]
}<|MERGE_RESOLUTION|>--- conflicted
+++ resolved
@@ -19,13 +19,6 @@
     {
       "idx": 2,
       "version": "7",
-<<<<<<< HEAD
-      "when": 1755000000000,
-      "tag": "0002_add_call_language_to_bookings",
-=======
-      "when": 1754681512000,
-      "tag": "0002_add_profile_data_to_user_social_profiles",
->>>>>>> 5ec448e4
       "breakpoints": true
     }
   ]
